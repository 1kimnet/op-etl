"""
Simple, conservative ingestion of downloaded file-based sources into staging.gdb.

Supports:
- ZIP archives containing a single shapefile (or a named shapefile via `include` in sources)
- GPKG files (imports first matching layer or named layer)
- Single shapefile (.shp)

Design: small, explicit rules; ambiguous archives are logged and skipped.
"""
from pathlib import Path
import zipfile
import logging
import arcpy
from .paths import staging_path


def _find_latest_file(download_dir: Path, pattern: str):
    # Find latest file matching a simple glob pattern (pattern can be '*' or name stem)
    """
    Return the most recently modified file in download_dir that matches the given glob pattern.
    
    Pattern is a pathlib-style glob (e.g. '*.zip', 'mystem*.gpkg', or a literal filename) evaluated against download_dir. Returns the Path to the newest matching file, or None if no matches are found.
    """
    files = sorted(download_dir.glob(pattern), key=lambda p: p.stat().st_mtime, reverse=True)
    return files[0] if files else None


def _import_shapefile(shp_path: Path, cfg, out_name: str) -> bool:
    """
    Import a .shp file into the staging geodatabase and overwrite any existing target.
    
    Detailed description:
    - Computes the destination feature class using staging_path(cfg, out_name).
    - Attempts a best-effort delete of an existing target before importing.
    - Converts the input shapefile into a feature class at the staging destination using ArcPy.
    - Catches errors and returns a boolean status rather than raising.
    
    Parameters:
        shp_path (Path): Path to the source .shp file.
        cfg (dict): Configuration mapping (used to resolve the staging path).
        out_name (str): Logical name for the output feature class in the staging geodatabase.
    
    Returns:
        bool: True if the shapefile was imported successfully; False on failure.
    """
    out_fc = staging_path(cfg, out_name)
    try:
        # Remove existing target if present (overwrite behavior)
        try:
            if arcpy.Exists(out_fc):
                arcpy.management.Delete(out_fc)
        except Exception:
            # best-effort delete; continue to attempt import
            logging.debug(f"[STAGE] Could not delete existing {out_fc} before import")
        out_fc_path = Path(out_fc)
        arcpy.conversion.FeatureClassToFeatureClass(
            str(shp_path),
            str(out_fc_path.parent),
            out_fc_path.name
        )
        logging.info(f"[STAGE] Imported shapefile {shp_path} -> {out_fc}")
        return True
    except Exception as e:
        logging.error(f"[STAGE] Failed to import shapefile {shp_path}: {e}")
        return False


<<<<<<< HEAD
def _import_gpkg(gpkg_path: Path, cfg, out_name: str, layer_name: str | None = None) -> bool:
    """
    Import a GeoPackage into the staging dataset at the path derived from cfg and out_name.
    
    Attempts to remove any existing target (best-effort) then copies either the whole GeoPackage (first layer) or a specific layer if layer_name is provided into staging_path(cfg, out_name).
    
    Parameters:
        layer_name (str | None): Optional exact layer name inside the GeoPackage to import. If omitted, the GeoPackage path is used and the first layer is imported.
    
    Returns:
        bool: True on successful import, False on any failure.
    """
=======
def _import_gpkg(gpkg_path: Path, cfg: dict, out_name: str, layer_name: str | None = None) -> bool:
>>>>>>> e3a477c8
    out_fc = staging_path(cfg, out_name)
    try:
        # Remove existing target if present (overwrite behavior)
        try:
            if arcpy.Exists(out_fc):
                arcpy.management.Delete(out_fc)
        except Exception:
            logging.debug(f"[STAGE] Could not delete existing {out_fc} before import")
        if layer_name:
            src = f"{str(gpkg_path)}|layername={layer_name}"
        else:
            # ArcPy can reference gpkg with layer syntax if needed; try to copy first layer
            src = str(gpkg_path)
        out_fc_path = Path(out_fc)
        arcpy.conversion.FeatureClassToFeatureClass(src, str(out_fc_path.parent), out_fc_path.name)
        logging.info(f"[STAGE] Imported GPKG {gpkg_path} -> {out_fc}")
        return True
    except Exception as e:
        logging.error(f"[STAGE] Failed to import GPKG {gpkg_path}: {e}")
        return False


def ingest_downloads(cfg: dict) -> None:
    """
    Ingest downloaded file-based sources from the configured downloads workspace into the staging dataset.
    
    Processes sources in cfg['sources'] that are included and of type 'file' or 'http'. For each source it:
    - Locates the latest matching downloaded file in downloads/<authority> by trying stem-based and generic patterns (*.zip, *.gpkg, *.shp).
    - Supports ZIP archives (prefers a hinted shapefile or single shapefile, or contained GeoPackage(s) with optional layer hints), GeoPackage (.gpkg) files (optionally importing a named layer), and single shapefiles (.shp).
    - Extracts ZIP contents to a sibling directory when needed and delegates ingestion to _import_shapefile or _import_gpkg.
    - Skips ambiguous archives or unsupported file types and continues on errors (errors are logged).
    
    Parameters:
        cfg (dict): Configuration containing at least:
            - workspaces: a mapping with 'downloads' pointing to the downloads directory.
            - sources: an iterable of source definitions; relevant source keys:
                - include (bool or list): whether to process the source (and optionally a shapefile name hint).
                - type (str): must be 'file' or 'http' to be processed.
                - authority (str): subdirectory under downloads where files are expected.
                - name (str): human-readable name used in logs.
                - out_name (str): target staging feature name (passed to import helpers).
                - raw (dict): optional, may contain 'layer_name' or 'layer' to prefer a specific layer inside a GeoPackage or ZIP.
    
    Returns:
        None
    """
    downloads = Path(cfg['workspaces']['downloads'])
    for s in cfg.get('sources', []):
        if not s.get('include', True):
            continue
        if s.get('type') not in ('file', 'http'):
            continue

        auth_dir = downloads / (s.get('authority') or '')
        if not auth_dir.exists():
            logging.debug(f"[STAGE] No download dir for {s.get('name')} ({auth_dir})")
            continue

        # Simple matching: look for files with source out_name or any standard extension
        stem = s.get('out_name') or ''
        include_hint = s.get('include')
        # Also support a raw.layer_name override (preferred)
        raw = s.get('raw') or {}
        layer_hint = raw.get('layer_name') or raw.get('layer')

        # normalize include_hint to a single string if possible, fallback to layer_hint
        if isinstance(include_hint, list) and include_hint:
            include_hint = include_hint[0]
        if isinstance(include_hint, str):
            include_hint = include_hint.strip()
        else:
            include_hint = None

        if isinstance(layer_hint, list) and layer_hint:
            layer_hint = layer_hint[0]
        if isinstance(layer_hint, str):
            layer_hint = layer_hint.strip()
        else:
            layer_hint = None

        # Choose preferred hint: layer_hint first, then include_hint
        preferred_hint = layer_hint or include_hint
        candidates = []
        # look for common extensions (case-insensitive)
        def _find_latest_file_case_insensitive(directory, pattern_stem, extensions):
            files = []
            for p in directory.iterdir():
                if p.is_file():
                    ext_lc = p.suffix.lower()
                    name_lc = p.stem.lower()
                    for ext in extensions:
                        if ext_lc == ext and (not pattern_stem or name_lc == pattern_stem.lower()):
                            files.append(p)
            if files:
                # Sort by modification time, newest first
                files.sort(key=lambda x: x.stat().st_mtime, reverse=True)
                return files[0]
            return None

        for ext in ('.zip', '.gpkg', '.shp'):
            f = _find_latest_file_case_insensitive(auth_dir, stem, [ext]) or _find_latest_file_case_insensitive(auth_dir, None, [ext])
            if f:
                candidates.append(f)

        if not candidates:
            logging.info(f"[STAGE] No downloaded file found for source {s.get('name')} in {auth_dir}")
            continue

        file_path = candidates[0]
        # handle zip
        if file_path.suffix.lower() == '.zip':
            try:
                with zipfile.ZipFile(file_path, 'r') as zf:
                    namelist = zf.namelist()
                    shp_files = [n for n in namelist if n.lower().endswith('.shp')]
                    gpkg_files = [n for n in namelist if n.lower().endswith('.gpkg')]
                    # If include_hint points to a shapefile name, prefer that
                    if preferred_hint:
                        matched = [n for n in shp_files if preferred_hint.lower() in n.lower()]
                        if matched:
                            target_dir = file_path.with_suffix('')
                            target_dir.mkdir(parents=True, exist_ok=True)
                            zf.extractall(target_dir)
                            shp_full = next(target_dir.glob(f"**/*{Path(matched[0]).name}"))
                            _import_shapefile(shp_full, cfg, s['out_name'])
                            continue

                    if len(shp_files) == 1 and not gpkg_files:
                        # extract the shapefile files (shp+shx+dbf etc.) to a temp dir
                        target_dir = file_path.with_suffix('')
                        target_dir.mkdir(parents=True, exist_ok=True)
                        zf.extractall(target_dir)
                        shp_full = next(target_dir.glob('**/*.shp'))
                        _import_shapefile(shp_full, cfg, s['out_name'])
                    elif len(gpkg_files) >= 1:
                        # If include_hint names a gpkg layer (e.g. layername), extract and try to import that layer
                        target_dir = file_path.with_suffix('')
                        target_dir.mkdir(parents=True, exist_ok=True)
                        zf.extractall(target_dir)
                        gpkg_full = next(target_dir.glob('**/*.gpkg'))
                        if layer_hint:
                            _import_gpkg(gpkg_full, cfg, s['out_name'], layer_name=layer_hint)
                        elif include_hint:
                            _import_gpkg(gpkg_full, cfg, s['out_name'], layer_name=include_hint)
                        else:
                            _import_gpkg(gpkg_full, cfg, s['out_name'])
                        continue
                    else:
                        logging.warning(f"[STAGE] Zip contains multiple or no shapefiles/gpkg; skipping {file_path}")
            except Exception as e:
                logging.error(f"[STAGE] Error extracting zip {file_path}: {e}")
            continue

        if file_path.suffix.lower() == '.gpkg':
            _import_gpkg(file_path, cfg, s['out_name'])
            continue

        if file_path.suffix.lower() == '.shp':
            _import_shapefile(file_path, cfg, s['out_name'])
            continue

        logging.info(f"[STAGE] Unsupported downloaded file type for {file_path}; skipping")<|MERGE_RESOLUTION|>--- conflicted
+++ resolved
@@ -19,7 +19,7 @@
     # Find latest file matching a simple glob pattern (pattern can be '*' or name stem)
     """
     Return the most recently modified file in download_dir that matches the given glob pattern.
-    
+
     Pattern is a pathlib-style glob (e.g. '*.zip', 'mystem*.gpkg', or a literal filename) evaluated against download_dir. Returns the Path to the newest matching file, or None if no matches are found.
     """
     files = sorted(download_dir.glob(pattern), key=lambda p: p.stat().st_mtime, reverse=True)
@@ -29,18 +29,18 @@
 def _import_shapefile(shp_path: Path, cfg, out_name: str) -> bool:
     """
     Import a .shp file into the staging geodatabase and overwrite any existing target.
-    
+
     Detailed description:
     - Computes the destination feature class using staging_path(cfg, out_name).
     - Attempts a best-effort delete of an existing target before importing.
     - Converts the input shapefile into a feature class at the staging destination using ArcPy.
     - Catches errors and returns a boolean status rather than raising.
-    
+
     Parameters:
         shp_path (Path): Path to the source .shp file.
         cfg (dict): Configuration mapping (used to resolve the staging path).
         out_name (str): Logical name for the output feature class in the staging geodatabase.
-    
+
     Returns:
         bool: True if the shapefile was imported successfully; False on failure.
     """
@@ -66,22 +66,18 @@
         return False
 
 
-<<<<<<< HEAD
-def _import_gpkg(gpkg_path: Path, cfg, out_name: str, layer_name: str | None = None) -> bool:
+def _import_gpkg(gpkg_path: Path, cfg: dict, out_name: str, layer_name: str | None = None) -> bool:
     """
     Import a GeoPackage into the staging dataset at the path derived from cfg and out_name.
-    
+
     Attempts to remove any existing target (best-effort) then copies either the whole GeoPackage (first layer) or a specific layer if layer_name is provided into staging_path(cfg, out_name).
-    
+
     Parameters:
         layer_name (str | None): Optional exact layer name inside the GeoPackage to import. If omitted, the GeoPackage path is used and the first layer is imported.
-    
+
     Returns:
         bool: True on successful import, False on any failure.
     """
-=======
-def _import_gpkg(gpkg_path: Path, cfg: dict, out_name: str, layer_name: str | None = None) -> bool:
->>>>>>> e3a477c8
     out_fc = staging_path(cfg, out_name)
     try:
         # Remove existing target if present (overwrite behavior)
@@ -107,13 +103,13 @@
 def ingest_downloads(cfg: dict) -> None:
     """
     Ingest downloaded file-based sources from the configured downloads workspace into the staging dataset.
-    
+
     Processes sources in cfg['sources'] that are included and of type 'file' or 'http'. For each source it:
     - Locates the latest matching downloaded file in downloads/<authority> by trying stem-based and generic patterns (*.zip, *.gpkg, *.shp).
     - Supports ZIP archives (prefers a hinted shapefile or single shapefile, or contained GeoPackage(s) with optional layer hints), GeoPackage (.gpkg) files (optionally importing a named layer), and single shapefiles (.shp).
     - Extracts ZIP contents to a sibling directory when needed and delegates ingestion to _import_shapefile or _import_gpkg.
     - Skips ambiguous archives or unsupported file types and continues on errors (errors are logged).
-    
+
     Parameters:
         cfg (dict): Configuration containing at least:
             - workspaces: a mapping with 'downloads' pointing to the downloads directory.
@@ -124,7 +120,7 @@
                 - name (str): human-readable name used in logs.
                 - out_name (str): target staging feature name (passed to import helpers).
                 - raw (dict): optional, may contain 'layer_name' or 'layer' to prefer a specific layer inside a GeoPackage or ZIP.
-    
+
     Returns:
         None
     """
