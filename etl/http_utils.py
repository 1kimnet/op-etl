"""
http_utils.py — Reliable HTTP utilities for OP-ETL (backward-compatible)

Design:
- urllib3-only core (no requests)
- No implicit Portal probing, redirects disabled by default
- Clear logging; fail fast, fail clearly
- Safe JSON/XML parsing with size and depth limits
- Backward-compatibility shims for:
  - RecursionSafeSession.safe_get(...)
  - download_with_retries(...)
  - safe_xml_parse(...)
  - validate_response_content(...)

Config knobs can be provided via the HttpClient(cfg=...) dict.
"""

from __future__ import annotations

import json
import logging
import time
import xml.etree.ElementTree as ET
from dataclasses import dataclass
from pathlib import Path
from typing import Any, Dict, Optional, Union

import urllib3
from urllib3 import PoolManager
from urllib3.util.retry import Retry
from urllib3.util.timeout import Timeout

# --------------------------------------------------------------------------------------
# Constants / defaults (match previous file names so other modules won't whine)
# --------------------------------------------------------------------------------------

MAX_RESPONSE_SIZE_MB = 100            # in-memory response cap
MAX_DOWNLOAD_SIZE_MB = 5_000          # download cap
DEFAULT_TIMEOUT = 60                  # seconds (read timeout)
DEFAULT_CONNECT_TIMEOUT = 10.0
DEFAULT_READ_TIMEOUT = 60.0
DEFAULT_TOTAL_RETRIES = 5
DEFAULT_BACKOFF_FACTOR = 0.5
DEFAULT_ALLOWED_METHODS = frozenset({"GET", "HEAD"})
DEFAULT_STATUS_FORCELIST = (429, 500, 502, 503, 504)
MAX_JSON_DEPTH = 100                  # kept for parity with older name
DEFAULT_FOLLOW_REDIRECTS = False

# Legacy recursion-related constants/functions kept for import-compat
DEFAULT_RECURSION_LIMIT = 3000

def get_current_recursion_depth() -> int:
    """Legacy shim: returns a constant depth. We don't play recursion games here."""
    return 0

def check_recursion_safety(threshold_ratio: float = 0.8) -> bool:
    """Legacy shim: always safe. Kept to avoid breaking imports."""
    return True

# Type helper
BytesLike = Union[str, bytes, bytearray, memoryview]

log = logging.getLogger(__name__)

# --------------------------------------------------------------------------------------
# Normalizers and small helpers
# --------------------------------------------------------------------------------------

def _normalize_bytes(value: Optional[BytesLike]) -> Optional[bytes]:
    """Normalize str/bytes/bytearray/memoryview to bytes, or None."""
    if value is None:
        return None
    if isinstance(value, bytes):
        return value
    if isinstance(value, bytearray):
        return bytes(value)
    if isinstance(value, memoryview):
        return value.tobytes()
    if isinstance(value, str):
        return value.encode("utf-8", errors="replace")
    return str(value).encode("utf-8", errors="replace")

def _to_text(value: Optional[BytesLike]) -> Optional[str]:
    """Normalize str/bytes/bytearray/memoryview to str, or None."""
    raw = _normalize_bytes(value)
    if raw is None:
        return None
    try:
        return raw.decode("utf-8", errors="replace")
    except Exception:
        return raw.decode("latin-1", errors="replace")

def _json_depth(obj: Any, depth: int = 0, max_depth: int = MAX_JSON_DEPTH) -> int:
    """Return observed JSON depth; stop early if above max_depth."""
    if depth > max_depth:
        return depth
    if isinstance(obj, dict):
        if not obj:
            return depth + 1
        return max(_json_depth(v, depth + 1, max_depth) for v in obj.values())
    if isinstance(obj, list):
        if not obj:
            return depth + 1
        return max(_json_depth(v, depth + 1, max_depth) for v in obj)
    return depth

def _bytes_too_large(data: bytes, limit_mb: int) -> bool:
    return len(data) > limit_mb * 1024 * 1024

# --------------------------------------------------------------------------------------
# Response container
# --------------------------------------------------------------------------------------

@dataclass
class SimpleResponse:
    status_code: int
    headers: Dict[str, str]
    content: bytes
    url: str

    def text(self) -> str:
        return _to_text(self.content) or ""

    def json(self, max_depth: int = MAX_JSON_DEPTH) -> Optional[Dict[str, Any]]:
        return safe_json_parse(self.content, max_depth=max_depth)

# --------------------------------------------------------------------------------------
# Core client
# --------------------------------------------------------------------------------------

class HttpClient:
    """
    Thin wrapper around urllib3.PoolManager with sensible defaults.

    - Retries: idempotent methods with backoff; respects Retry-After
    - Timeouts: bounded via urllib3.Timeout
    - Redirects: disabled by default (avoid Portal sign-in flows)
    - Size caps: guard rails for responses and downloads
    """

    def __init__(
        self,
        *,
        total_retries: int = DEFAULT_TOTAL_RETRIES,
        backoff_factor: float = DEFAULT_BACKOFF_FACTOR,
        allowed_methods = DEFAULT_ALLOWED_METHODS,
        status_forcelist = DEFAULT_STATUS_FORCELIST,
        follow_redirects: bool = DEFAULT_FOLLOW_REDIRECTS,
        connect_timeout: float = DEFAULT_CONNECT_TIMEOUT,
        read_timeout: float = DEFAULT_READ_TIMEOUT,
        num_pools: int = 20,
        headers: Optional[Dict[str, str]] = None,
        cfg: Optional[Dict[str, Any]] = None
    ) -> None:

        if cfg:
            total_retries   = cfg.get("http_total_retries", total_retries)
            backoff_factor  = cfg.get("http_backoff_factor", backoff_factor)
            allowed_methods = frozenset(cfg.get("http_allowed_methods", list(allowed_methods)))
            status_forcelist= tuple(cfg.get("http_status_forcelist", list(status_forcelist)))
            follow_redirects= bool(cfg.get("http_follow_redirects", follow_redirects))
            connect_timeout = float(cfg.get("http_connect_timeout", connect_timeout))
            read_timeout    = float(cfg.get("http_read_timeout", read_timeout))
            num_pools       = int(cfg.get("http_num_pools", num_pools))

        self.follow_redirects = follow_redirects

        retry = Retry(
            total=total_retries,
            connect=total_retries,
            read=total_retries,
            backoff_factor=backoff_factor,
            status_forcelist=status_forcelist,
            allowed_methods=allowed_methods,
            raise_on_status=False,
            respect_retry_after_header=True
        )

        self._timeout = Timeout(connect=connect_timeout, read=read_timeout)
        self._http: PoolManager = urllib3.PoolManager(
            num_pools=num_pools,
            retries=retry,
            timeout=self._timeout
        )

        self._default_headers = {
            "User-Agent": "op-etl/1.0 (geospatial-data-pipeline)",
            "Accept": "application/json, text/xml, text/plain, */*",
            "Accept-Encoding": "gzip, deflate"
        }
        if headers:
            self._default_headers.update(headers)

    def _build_url(self, url: str, params: Optional[Dict[str, Any]]) -> str:
        if not params:
            return url
        from urllib.parse import urlencode
        qs = urlencode(params, doseq=True)
        return f"{url}&{qs}" if "?" in url else f"{url}?{qs}"

    def _merge_headers(self, headers: Optional[Dict[str, str]]) -> Dict[str, str]:
        if not headers:
            return dict(self._default_headers)
        out = dict(self._default_headers)
        out.update(headers)
        return out

    def _resolve_redirect_flag(self, allow_redirects: Optional[bool]) -> bool:
        if allow_redirects is None:
            return self.follow_redirects
        return bool(allow_redirects)

    # ---------------------- Public methods ----------------------

    def get(
        self,
        url: str,
        *,
        params: Optional[Dict[str, Any]] = None,
        headers: Optional[Dict[str, str]] = None,
        allow_redirects: Optional[bool] = None,
        max_response_mb: int = MAX_RESPONSE_SIZE_MB
    ) -> Optional[SimpleResponse]:
        try:
            full_url = self._build_url(url, params)
            hdrs = self._merge_headers(headers)
            follow = self._resolve_redirect_flag(allow_redirects)

            log.info("GET %s", full_url)
            r = self._http.request("GET", full_url, headers=hdrs, redirect=follow, preload_content=False)
            try:
                status = int(r.status or 0)

                if not follow and 300 <= status < 400:
                    loc = r.headers.get("Location")
                    log.error("Redirect blocked: %s -> %s", full_url, loc)
                    r.release_conn()
                    return None

                content = r.read()
                r.release_conn()

                if _bytes_too_large(content, max_response_mb):
                    log.warning("Response too large: %s bytes (> %s MB)", len(content), max_response_mb)
                    return None

                headers_out = {str(k).lower(): str(v) for k, v in r.headers.items()}
                headers_out["content-length"] = str(len(content))

                return SimpleResponse(
                    status_code=status or 200,
                    headers=headers_out,
                    content=content,
                    url=getattr(r, "geturl", lambda: full_url)()
                )
            finally:
                try:
                    r.close()
                except Exception:
                    pass

        except urllib3.exceptions.MaxRetryError as e:
            log.error("HTTP retries exhausted for %s: %s", url, e)
            return None
        except Exception as e:
            log.error("HTTP error for %s: %s", url, e)
            return None

    def get_json(
        self,
        url: str,
        *,
        params: Optional[Dict[str, Any]] = None,
        headers: Optional[Dict[str, str]] = None,
        allow_redirects: Optional[bool] = None,
        max_response_mb: int = MAX_RESPONSE_SIZE_MB,
        max_json_depth: int = MAX_JSON_DEPTH
    ) -> Optional[Dict[str, Any]]:
        resp = self.get(url, params=params, headers=headers, allow_redirects=allow_redirects, max_response_mb=max_response_mb)
        if not resp:
            return None
        return safe_json_parse(resp.content, max_depth=max_json_depth)

    def get_xml(
        self,
        url: str,
        *,
        params: Optional[Dict[str, Any]] = None,
        headers: Optional[Dict[str, str]] = None,
        allow_redirects: Optional[bool] = None,
        max_response_mb: int = MAX_RESPONSE_SIZE_MB,
        max_elements: int = 10000
    ) -> Optional[ET.Element]:
        resp = self.get(url, params=params, headers=headers, allow_redirects=allow_redirects, max_response_mb=max_response_mb)
        if not resp:
            return None
        return safe_xml_parse(resp.content, max_elements=max_elements)

    def download_file(
        self,
        url: str,
        output_path: Path,
        *,
        params: Optional[Dict[str, Any]] = None,
        headers: Optional[Dict[str, str]] = None,
        allow_redirects: Optional[bool] = None,
        max_download_mb: int = MAX_DOWNLOAD_SIZE_MB,
        chunk_size: int = 1 << 15  # 32 KiB
    ) -> bool:
        try:
            full_url = self._build_url(url, params)
            hdrs = self._merge_headers(headers)
            follow = self._resolve_redirect_flag(allow_redirects)

            log.info("DOWNLOAD %s -> %s", full_url, output_path)
            r = self._http.request("GET", full_url, headers=hdrs, redirect=follow, preload_content=False)
            try:
                status = int(r.status or 0)

                if not follow and 300 <= status < 400:
                    loc = r.headers.get("Location")
                    log.error("Redirect blocked (download): %s -> %s", full_url, loc)
                    r.release_conn()
                    return False

                # size hint by header
                try:
                    length_header = r.headers.get("Content-Length")
                    if length_header and int(length_header) > max_download_mb * 1024 * 1024:
                        log.warning("File too large by header: %s bytes", length_header)
                        r.release_conn()
                        return False
                except Exception:
                    pass

                output_path.parent.mkdir(parents=True, exist_ok=True)

                total = 0
                with open(output_path, "wb") as f:
                    while True:
                        chunk = r.read(chunk_size)
                        if not chunk:
                            break
                        total += len(chunk)
                        if total > max_download_mb * 1024 * 1024:
                            log.warning("Download exceeded limit: %s bytes (> %s MB)", total, max_download_mb)
                            try:
                                f.close()
                            finally:
                                try:
                                    output_path.unlink(missing_ok=True)
                                except Exception:
                                    pass
                            r.release_conn()
                            return False
                        f.write(chunk)

                r.release_conn()

                ok = output_path.exists() and output_path.stat().st_size > 0
                if ok:
                    log.info("DOWNLOAD OK: %s (%s bytes)", output_path.name, output_path.stat().st_size)
                else:
                    log.warning("Downloaded file missing or empty: %s", output_path)
                return ok

            finally:
                try:
                    r.close()
                except Exception:
                    pass

        except urllib3.exceptions.MaxRetryError as e:
            log.error("HTTP retries exhausted for %s: %s", url, e)
            return False
        except Exception as e:
            log.error("Download error for %s: %s", url, e)
            return False

# --------------------------------------------------------------------------------------
# Safe parsers (module-level)
# --------------------------------------------------------------------------------------

def safe_json_parse(content: BytesLike, *, max_size_mb: int = 50, max_depth: int = MAX_JSON_DEPTH) -> Optional[Dict[str, Any]]:
    """Safely parse JSON with size and depth limits."""
    try:
        text = _to_text(content)
        if text is None:
            log.warning("[JSON] Content is None")
            return None

        if not text.strip():
            log.warning("[JSON] Content is empty or whitespace-only")
            return None

        if len(text) > max_size_mb * 1024 * 1024:
            log.warning("[JSON] Content too large: %s bytes", len(text))
            return None

<<<<<<< HEAD
        # cheap guard for pathological nesting
        if text.count("{") > 50_000 or text.count("[") > 50_000:
            log.warning("[JSON] Content appears excessively nested")
            return None
=======
        # Parse with standard library
        try:
            data = json.loads(content)
>>>>>>> bb836fa7

        data = json.loads(text)

        if _json_depth(data, 0, max_depth) > max_depth:
            log.warning("[JSON] Exceeds maximum nesting depth of %s", max_depth)
            return None

        return data

    except json.JSONDecodeError as e:
        log.error("[JSON] Parse error: %s", e)
        return None
    except Exception as e:
        log.error("[JSON] Unexpected error: %s", e)
        return None

def safe_xml_parse(content: BytesLike, *, max_elements: int = 10_000, max_size_mb: int = MAX_RESPONSE_SIZE_MB) -> Optional[ET.Element]:
    """Safely parse XML with element count and size limits."""
    try:
        raw = _normalize_bytes(content)
        if raw is None:
            log.warning("[XML] Content is None")
            return None

        if _bytes_too_large(raw, max_size_mb):
            log.warning("[XML] Content too large: %s bytes", len(raw))
            return None

        if raw.count(b"<!ENTITY") > 0:
            log.warning("[XML] Potentially dangerous XML with ENTITY declarations")
            return None

        if raw.count(b"<") > max_elements:
            log.warning("[XML] Too many elements: > %s", max_elements)
            return None

        parser = ET.XMLParser(encoding="utf-8")
        return ET.fromstring(raw, parser=parser)

    except ET.ParseError as e:
        log.error("[XML] Parse error: %s", e)
        return None
    except Exception as e:
        log.error("[XML] Unexpected error: %s", e)
        return None

def validate_response_content(response: SimpleResponse) -> bool:
    """Basic response validation for SimpleResponse (kept for backward-compat)."""
    try:
        if not response.content or len(response.content) == 0:
            log.warning("[VALIDATE] Response content is empty")
            return False

        content_type = response.headers.get("content-type", "").lower()

        if len(response.content) > MAX_RESPONSE_SIZE_MB * 1024 * 1024:
            log.warning("[VALIDATE] Response too large: %s bytes", len(response.content))
            return False

        if "text/html" in content_type and b"error" in response.content.lower()[:1024]:
            log.warning("[VALIDATE] Response appears to be an error page")
            return False

        return True
    except Exception as e:
        log.warning("[VALIDATE] Validation error: %s", e)
        return False

# --------------------------------------------------------------------------------------
# Legacy compatibility layer
# --------------------------------------------------------------------------------------

class RecursionSafeSession:
    """
    Backward-compatible shim around HttpClient.
    Provides .safe_get(...) returning SimpleResponse like the old class.
    """

    def __init__(self, max_retries: int = 3, backoff_factor: float = 0.5):
        self._client = HttpClient(
            total_retries=max_retries,
            backoff_factor=backoff_factor,
            follow_redirects=False,
            connect_timeout=DEFAULT_CONNECT_TIMEOUT,
            read_timeout=DEFAULT_READ_TIMEOUT,
        )

    def safe_get(self, url: str, timeout: int = DEFAULT_TIMEOUT, **kwargs) -> Optional[SimpleResponse]:
        # Map legacy args to new client
        params = kwargs.get("params")
        headers = kwargs.get("headers")
        allow_redirects = kwargs.get("allow_redirects", None)
        # HttpClient already has read timeout set; urllib3 Timeout is bound at PoolManager level
        return self._client.get(
            url,
            params=params,
            headers=headers,
            allow_redirects=allow_redirects,
            max_response_mb=MAX_RESPONSE_SIZE_MB
        )

def download_with_retries(
    url: str,
    output_path: Path,
    *,
    max_retries: int = 3,
    timeout: int = DEFAULT_TIMEOUT
) -> bool:
    """
    Backward-compatible function. Uses HttpClient.download_file with exponential backoff.
    """
    client = HttpClient(read_timeout=timeout)
    for attempt in range(1, max_retries + 1):
        try:
            log.info("[DOWNLOAD] Attempt %s/%s: %s", attempt, max_retries, url)
            ok = client.download_file(url, output_path)
            if ok:
                return True
            raise RuntimeError("download failed")
        except Exception as e:
            log.warning("[DOWNLOAD] Attempt %s failed: %s", attempt, e)
            if attempt < max_retries:
                wait = DEFAULT_BACKOFF_FACTOR * (2 ** (attempt - 1))
                log.info("[DOWNLOAD] Waiting %.1fs before retry...", wait)
                time.sleep(wait)
    log.error("[DOWNLOAD] Failed after %s attempts: %s", max_retries, url)
    return False

# --------------------------------------------------------------------------------------
# Convenience wrappers (optional)
# --------------------------------------------------------------------------------------

_default_client: Optional[HttpClient] = None

def _client() -> HttpClient:
    global _default_client
    if _default_client is None:
        _default_client = HttpClient()
    return _default_client

def http_get(url: str, **kwargs) -> Optional[SimpleResponse]:
    return _client().get(url, **kwargs)

def http_get_json(url: str, **kwargs) -> Optional[Dict[str, Any]]:
    return _client().get_json(url, **kwargs)

def http_get_xml(url: str, **kwargs) -> Optional[ET.Element]:
    return _client().get_xml(url, **kwargs)

def http_download(url: str, output_path: Path, **kwargs) -> bool:
    return _client().download_file(url, output_path, **kwargs)

# --------------------------------------------------------------------------------------
# Self-test (delete or keep for sanity checks)
# --------------------------------------------------------------------------------------

if __name__ == "__main__":
    logging.basicConfig(level=logging.INFO, format="%(asctime)s | %(levelname)s | %(message)s")
    s = RecursionSafeSession()
    r = s.safe_get("https://httpbin.org/get", params={"q": "gis"})
    if r:
        log.info("Status: %s, bytes: %s", r.status_code, len(r.content))
        data = r.json()
        log.info("Keys: %s", list(data.keys()) if data else "none")

    out = Path("tmp/example.json")
    ok = download_with_retries("https://httpbin.org/json", out, max_retries=2)
    log.info("Download ok: %s", ok)<|MERGE_RESOLUTION|>--- conflicted
+++ resolved
@@ -397,16 +397,19 @@
             log.warning("[JSON] Content too large: %s bytes", len(text))
             return None
 
-<<<<<<< HEAD
-        # cheap guard for pathological nesting
-        if text.count("{") > 50_000 or text.count("[") > 50_000:
-            log.warning("[JSON] Content appears excessively nested")
-            return None
-=======
         # Parse with standard library
         try:
             data = json.loads(content)
->>>>>>> bb836fa7
+
+            # Validate depth after parsing
+            if _check_json_depth(data) > MAX_JSON_DEPTH:
+                log.warning(f"[JSON] Exceeds maximum nesting depth of {MAX_JSON_DEPTH}")
+                return None
+
+            return data
+        except json.JSONDecodeError as e:
+            log.error(f"[JSON] Parse error: {e}")
+            return None
 
         data = json.loads(text)
 
