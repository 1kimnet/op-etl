--- conflicted
+++ resolved
@@ -351,11 +351,6 @@
             log.warning(f"[JSON] Content too large: {len(content)} bytes")
             return None
 
-<<<<<<< HEAD
-
-
-=======
->>>>>>> bb836fa7
         # Parse with standard library
         try:
             data = json.loads(content)
