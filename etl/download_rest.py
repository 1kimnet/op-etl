"""
REST API downloader for OP-ETL pipeline.
Enhanced implementation with recursion depth protection and SR consistency.
"""

import json
import logging
import re
from pathlib import Path
from typing import Any, Dict, List, Optional, Tuple

from .http_utils import RecursionSafeSession, safe_json_parse, validate_response_content
from .monitoring import end_monitoring_source, start_monitoring_source
from .sr_utils import (
    SWEREF99_TM, get_sr_config_for_source, 
    validate_sr_consistency, validate_bbox_vs_envelope,
    log_sr_validation_summary
)

log = logging.getLogger(__name__)


class TransferLimitExceededError(Exception):
    """Raised when REST service hits transfer limits and needs alternative pagination."""
    pass


def sanitize_layer_name(name: str) -> str:
    """Sanitize layer name to make it safe for use as a filename."""
    if not name:
        return "unknown_layer"

    # Replace problematic characters with safe alternatives
    sanitized = re.sub(r'[<>:"/\\|?*]', "_", name)  # Windows problematic chars
    sanitized = re.sub(r"[\x00-\x1f\x7f-\x9f]", "_", sanitized)  # Control chars
    sanitized = re.sub(r"\s+", "_", sanitized)  # Multiple spaces to single underscore
    sanitized = sanitized.strip("._")  # Remove leading/trailing dots and underscores

    # Ensure it's not empty after sanitization
    if not sanitized:
        return "unknown_layer"

    # Limit length to avoid filesystem issues
    if len(sanitized) > 200:
        sanitized = sanitized[:200].rstrip("_")

    return sanitized


def _extract_global_bbox(cfg: dict) -> Tuple[Optional[List[float]], Optional[int]]:
    """Read a global bbox and SR from config.
    Supports keys: cfg['global_bbox'] or cfg['global_ogc_bbox'] when cfg['use_bbox_filter'] is true.
    Returns (coords, sr) where coords is [xmin,ymin,xmax,ymax] and sr is EPSG int (default None).
    """
    try:
        if not cfg.get("use_bbox_filter", False):
            return None, None
        gb = cfg.get("global_bbox") or cfg.get("global_ogc_bbox") or {}
        coords = gb.get("coords")
        crs = gb.get("crs")
        sr: Optional[int] = None
        if isinstance(crs, int):
            sr = crs
        elif isinstance(crs, str):
            if crs.upper() in ("WGS84", "CRS84"):
                sr = 4326
            elif crs.upper().startswith("EPSG:"):
                try:
                    sr = int(crs.split(":", 1)[1])
                except Exception:
                    sr = None
            elif "/EPSG/" in crs:
                try:
                    sr = int(crs.rstrip("/").split("/")[-1])
                except Exception:
                    sr = None
        return coords, sr
    except Exception:
        return None, None


def run(cfg: dict) -> None:
    """Process all REST API sources."""
    global_bbox, global_sr = _extract_global_bbox(cfg)
    # Extract sources cleanly
    rest_sources = []
    for source in cfg.get("sources", []):
        if source.get("type") == "rest" and source.get("enabled", True):
            # Create clean copy
            rest_sources.append(
                {
                    "name": source.get("name"),
                    "url": source.get("url"),
                    "authority": source.get("authority", "unknown"),
                    "raw": source.get("raw", {}).copy() if source.get("raw") else {},
                }
            )

    if not rest_sources:
        log.info("[REST] No REST sources to process")
        return

    downloads_dir = Path(cfg["workspaces"]["downloads"])

    for source in rest_sources:
        _metric = start_monitoring_source(source["name"], source["authority"], "rest")  # noqa: F841

        try:
            log.info(f"[REST] Processing {source['name']}")
            success, feature_count = process_rest_source(source, downloads_dir, global_bbox, global_sr)
            end_monitoring_source(success, features=feature_count)  # Features counted in process_rest_source
        except RecursionError as e:
            log.error(f"[REST] Recursion error in {source['name']}: {e}")
            end_monitoring_source(False, "RecursionError", str(e))
        except Exception as e:
            log.error(f"[REST] Failed {source['name']}: {e}")
            end_monitoring_source(False, type(e).__name__, str(e))


def process_rest_source(
    source: Dict, downloads_dir: Path, global_bbox: Optional[List[float]], global_sr: Optional[int]
) -> Tuple[bool, int]:
    """Process a single REST API source."""
    base_url = source["url"].rstrip("/")
    authority = source["authority"]
    name = source["name"]
    raw = source.get("raw", {})

    # Create output directory
    out_dir = downloads_dir / authority / name
    out_dir.mkdir(parents=True, exist_ok=True)

    # Get layer IDs from config
    layer_ids = raw.get("layer_ids", [])

    # If no layer IDs specified, discover them (respect optional include patterns)
    if not layer_ids:
        raw_include = raw.get("include") or raw.get("includes")
        include_patterns = raw_include if isinstance(raw_include, list) else None
        layer_info = discover_layers(base_url, include_patterns)
        if not layer_info:
            log.info(f"[REST] No layers found in {name}, skipping download")
            return True, 0  # Not a failure - just no data in BBOX/filters
    else:
        # Convert configured layer IDs to layer info format
        # We'll need to discover layer names for these IDs
        layer_info = []
        all_discovered = discover_layers(base_url)
        discovered_by_id = {layer["id"]: layer for layer in all_discovered}

        for layer_id in layer_ids:
            if layer_id in discovered_by_id:
                layer_info.append(discovered_by_id[layer_id])
            else:
                # Layer ID not found in metadata, use fallback name
                log.warning(f"[REST] Layer ID {layer_id} not found in service metadata, using fallback name")
                layer_info.append({"id": layer_id, "name": f"layer_{layer_id}"})

    total_features = 0

    for layer in layer_info:
        layer_id = layer["id"]
        layer_name = layer["name"]
        try:
            sanitized_name = sanitize_layer_name(layer_name)

            layer_url = f"{base_url}/{layer_id}"
            feature_count = download_layer(layer_url, out_dir, sanitized_name, raw, global_bbox, global_sr)
            total_features += feature_count
            log.info(f"[REST] Layer {layer_id} ({layer_name}): {feature_count} features")
        except Exception as e:
            log.warning(f"[REST] Failed to download layer {layer_id} ({layer_name}): {e}")

    log.info(f"[REST] Total features from {name}: {total_features}")
    return total_features > 0, total_features


def discover_layers(base_url: str, include: list | None = None) -> List[Dict[str, Any]]:
    """Discover available layers in the service with enhanced error handling.

    Returns:
        List of dictionaries with 'id' and 'name' keys for each layer.
    """
    session = RecursionSafeSession()

    try:
        log.info(f"[REST] Discovering layers: {base_url}")

        # Query service info
        params = {"f": "json"}
        response = session.safe_get(base_url, params=params, timeout=30)

        if not response:
            log.warning(f"[REST] Failed to get service info from {base_url}")
            return []

        if not validate_response_content(response):
            log.warning(f"[REST] Invalid response content from {base_url}")
            return []

        data = safe_json_parse(response.content)
        if not data:
            log.warning(f"[REST] Failed to parse service info from {base_url}")
            return []

        # Extract layer info with both ID and name, optionally filtered by include patterns
        layer_info = []
        layers = data.get("layers", [])
        patterns = [p.lower() for p in include] if include else None

        import fnmatch

        for layer in layers:
            if isinstance(layer, dict) and "id" in layer:
                layer_id = layer["id"]
                layer_name = layer.get("name", f"layer_{layer_id}")

                if patterns:
                    lname = str(layer_name).lower()
                    if not any(fnmatch.fnmatchcase(lname, p) for p in patterns):
                        continue

                layer_info.append({"id": layer_id, "name": layer_name})

        # Handle single-layer FeatureServers
        if not layer_info and data.get("type") == "Feature Layer":
            log.info("[REST] Service appears to be a single-layer FeatureServer")
            layer_id = data.get("id", 0)
            layer_name = data.get("name", f"layer_{layer_id}")
            layer_info.append({"id": layer_id, "name": layer_name})

        log.info(f"[REST] Discovered {len(layer_info)} layers")
        return layer_info

    except RecursionError as e:
        log.error(f"[REST] Recursion error discovering layers: {e}")
        return []
    except Exception as e:
        log.warning(f"[REST] Failed to discover layers: {e}")
        return []


def download_layer(
    layer_url: str,
    out_dir: Path,
    layer_name: str,
    raw_config: Dict,
    global_bbox: Optional[List[float]],
    global_sr: Optional[int],
) -> int:
    """Download all features from a REST layer with enhanced error handling and pagination."""
    session = RecursionSafeSession()

    try:
        log.info(f"[REST] Downloading layer: {layer_url}")

        # Get layer info first
        info_params = {"f": "json"}
        info_response = session.safe_get(f"{layer_url}", params=info_params, timeout=30)

        if not info_response:
            log.warning(f"[REST] Failed to get layer info: {layer_url}")
            return 0

        if not validate_response_content(info_response):
            log.warning(f"[REST] Invalid layer info response: {layer_url}")
            return 0

        layer_info = safe_json_parse(info_response.content)
        if not layer_info:
            log.warning(f"[REST] Failed to parse layer info: {layer_url}")
            return 0

        # Check if layer supports queries
        if not layer_info.get("supportsQuery", True):
            log.warning(f"[REST] Layer doesn't support queries: {layer_url}")
            return 0

<<<<<<< HEAD
        # Get SR configuration for source (enforce best practices)
        source_info = {"type": "rest", "raw": raw_config}
        sr_config = get_sr_config_for_source(source_info)
        
        # Build query parameters with enforced SR consistency
        params = {
=======
        # Build base query parameters
        base_params = {
>>>>>>> 425be57b
            "f": "geojson",
            "where": raw_config.get("where", "1=1"),
            "outFields": raw_config.get("out_fields", "*"),
            "returnGeometry": "true",
<<<<<<< HEAD
            "resultOffset": 0,
            "resultRecordCount": 1000,
            # Enforce SR 3006 for REST APIs (best practice)
            "inSR": sr_config.get("in_sr", SWEREF99_TM),
            "outSR": sr_config.get("out_sr", SWEREF99_TM),
=======
>>>>>>> 425be57b
        }

        # Add bbox if configured (prefer raw, else global) - express in SR 3006
        bbox = raw_config.get("bbox") or global_bbox
        bbox_sr = sr_config.get("bbox_sr", SWEREF99_TM)
        if bbox and len(bbox) >= 4:
<<<<<<< HEAD
            params["geometry"] = f"{bbox[0]},{bbox[1]},{bbox[2]},{bbox[3]}"
            params["geometryType"] = "esriGeometryEnvelope"
            params["geometrySR"] = bbox_sr
            
        log.info(f"[REST] Using SR config - bbox_sr: {bbox_sr}, inSR: {params['inSR']}, outSR: {params['outSR']}")

        # Download features with pagination
        all_features = []
        offset = 0
        page_size = 1000

        while True:
            params["resultOffset"] = offset

            query_url = f"{layer_url}/query"
            response = session.safe_get(query_url, params=params, timeout=60)

            if not response:
                log.warning(f"[REST] Failed to query layer at offset {offset}")
                break

            if not validate_response_content(response):
                log.warning(f"[REST] Invalid query response at offset {offset}")
                break

            data = safe_json_parse(response.content)
            if not data:
                log.warning(f"[REST] Failed to parse query response at offset {offset}")
                break

            # Validate SR consistency on first page
            if offset == 0:
                expected_sr = sr_config.get("out_sr", SWEREF99_TM)
                sr_valid, detected_sr = validate_sr_consistency(data, expected_sr)
                if not sr_valid:
                    log.warning(f"[REST] SR validation failed - expected {expected_sr}, detected {detected_sr}")
                
                # Validate bbox vs envelope if applicable
                if bbox and 'extent' in data:
                    bbox_valid = validate_bbox_vs_envelope(bbox, data['extent'])
                    if not bbox_valid:
                        log.warning("Bbox validation failed")

            features = data.get("features", [])

            if not features:
                # Check if we hit transfer limit
                exceeded_limit = data.get("exceededTransferLimit", False)
                if exceeded_limit and offset == 0:
                    log.warning("Transfer limit exceeded on first page")
                break

            all_features.extend(features)
            log.debug(f"[REST] Downloaded {len(features)} features (offset {offset})")

            # Check if we got all features or hit transfer limit
            exceeded_limit = data.get("exceededTransferLimit", False)
            if len(features) < page_size and not exceeded_limit:
                break

            offset += page_size
=======
            base_params["geometry"] = f"{bbox[0]},{bbox[1]},{bbox[2]},{bbox[3]}"
            base_params["geometryType"] = "esriGeometryEnvelope"
            in_sr = raw_config.get("bbox_sr") or global_sr or 4326
            base_params["inSR"] = in_sr

        # Check if the service supports OID-based pagination: must support advanced queries and have an objectIdField
        supports_oids = layer_info.get("supportsAdvancedQueries", False) and bool(layer_info.get("objectIdField"))
        oid_field = layer_info.get("objectIdField", "OBJECTID")

        # Try offset-based pagination first, fall back to OID-based if transfer limits hit
        all_features = []
        request_count = 0
>>>>>>> 425be57b

        try:
            all_features, request_count = _download_with_offset_pagination(
                session, layer_url, base_params, layer_name
            )
        except TransferLimitExceededError:
            if supports_oids:
                log.info(f"[REST] Transfer limit exceeded, switching to OID-based pagination for {layer_name}")
                all_features, request_count = _download_with_oid_pagination(
                    session, layer_url, base_params, oid_field, layer_name
                )
            else:
                log.warning(f"[REST] Transfer limit exceeded but OID pagination not supported for {layer_name}")
                # Continue with what we got from offset pagination

        # Save all features as GeoJSON
        if all_features:
            geojson = {"type": "FeatureCollection", "features": all_features}

            out_file = out_dir / f"{layer_name}.geojson"
            with open(out_file, "w", encoding="utf-8") as f:
                json.dump(geojson, f, ensure_ascii=False, separators=(",", ":"))

            log.info(f"[REST] Completed {layer_name}: paged {len(all_features)} features in {request_count} requests")
        else:
            log.info(f"[REST] Completed {layer_name}: no features found in {request_count} requests")

        return len(all_features)

    except RecursionError as e:
        log.error(f"[REST] Recursion error downloading layer: {e}")
        return 0
    except Exception as e:
        log.error(f"[REST] Failed to download layer: {e}")
        return 0


def _download_with_offset_pagination(
    session: RecursionSafeSession,
    layer_url: str,
    base_params: Dict,
    layer_name: str
) -> Tuple[List[Dict], int]:
    """Download features using offset-based pagination with transfer limit detection."""
    all_features = []
    offset = 0
    page_size = 1000
    request_count = 0
    page_num = 1

    # Add pagination parameters to base params
    params = base_params.copy()
    params.update({
        "resultOffset": 0,
        "resultRecordCount": page_size,
    })

    while True:
        params["resultOffset"] = offset
        query_url = f"{layer_url}/query"

        response = session.safe_get(query_url, params=params, timeout=60)
        request_count += 1

        if not response:
            log.warning(f"[REST] Failed to query {layer_name} at offset {offset}")
            break

        if not validate_response_content(response):
            log.warning(f"[REST] Invalid query response for {layer_name} at offset {offset}")
            break

        data = safe_json_parse(response.content)
        if not data:
            log.warning(f"[REST] Failed to parse query response for {layer_name} at offset {offset}")
            break

        # Check for transfer limit exceeded
        exceeded_transfer_limit = data.get("exceededTransferLimit", False)
        features = data.get("features", [])

        if features:
            all_features.extend(features)
            log.debug(f"[REST] {layer_name} page {page_num}: {len(features)} features (offset {offset})")
            page_num += 1

        # Stop conditions per acceptance criteria:
        # 1. No features returned
        # 2. Page size is short (less than requested) AND exceededTransferLimit is False
        if not features:
            log.debug(f"[REST] {layer_name}: no more features, stopping pagination")
            break
        elif len(features) < page_size and not exceeded_transfer_limit:
            log.debug(f"[REST] {layer_name}: short page ({len(features)} < {page_size}) and no transfer limit, stopping")
            break
        elif exceeded_transfer_limit and len(features) == page_size:
            # Continue paging while transfer limit is exceeded and page is full
            log.debug(f"[REST] {layer_name}: transfer limit exceeded, continuing pagination")
        elif exceeded_transfer_limit and len(features) < page_size:
            # This shouldn't normally happen, but raise error to trigger OID pagination
            log.warning(f"[REST] {layer_name}: transfer limit exceeded with short page, switching to OID pagination")
            raise TransferLimitExceededError("Transfer limit exceeded with incomplete results")

        offset += page_size

        # Safety guard against infinite loops
        if offset > 1000000:  # Increased from 100k to 1M for large datasets
            log.warning(f"[REST] {layer_name}: stopping at {offset} features (safety limit)")
            break

    return all_features, request_count


def _download_with_oid_pagination(
    session: RecursionSafeSession,
    layer_url: str,
    base_params: Dict,
    oid_field: str,
    layer_name: str
) -> Tuple[List[Dict], int]:
    """Download features using OID-based pagination for large datasets."""
    log.info(f"[REST] {layer_name}: using OID-based pagination with field '{oid_field}'")

    # First, get all object IDs
    oid_params = base_params.copy()
    oid_params.update({
        "returnIdsOnly": "true",
        "f": "json"  # Use JSON for IDs, not GeoJSON
    })

    query_url = f"{layer_url}/query"
    response = session.safe_get(query_url, params=oid_params, timeout=60)
    request_count = 1

    if not response or not validate_response_content(response):
        log.warning(f"[REST] {layer_name}: failed to get object IDs for OID pagination")
        return [], request_count

    oid_data = safe_json_parse(response.content)
    if not oid_data:
        log.warning(f"[REST] {layer_name}: failed to parse object IDs response")
        return [], request_count

    # Extract object IDs
    object_ids = oid_data.get("objectIds", [])
    if not object_ids:
        log.info(f"[REST] {layer_name}: no object IDs found")
        return [], request_count

    log.info(f"[REST] {layer_name}: found {len(object_ids)} object IDs, fetching in batches")

    # Download features in batches using object IDs
    all_features = []
    batch_num = 1
    batch_size = 1000  # Number of object IDs to fetch per batch

    # Prepare parameters for feature queries
    feature_params = base_params.copy()
    feature_params["f"] = "geojson"  # Back to GeoJSON for actual features

    for i in range(0, len(object_ids), batch_size):
        batch_ids = object_ids[i:i + batch_size]
        oid_where = f"{oid_field} IN ({','.join(map(str, batch_ids))})"

        # Combine with existing where clause if present
        original_where = feature_params.get("where", "1=1")
        if original_where and original_where != "1=1":
            feature_params["where"] = f"({original_where}) AND {oid_where}"
        else:
            feature_params["where"] = oid_where

        response = session.safe_get(query_url, params=feature_params, timeout=60)
        request_count += 1

        if not response or not validate_response_content(response):
            log.warning(f"[REST] {layer_name}: failed to fetch OID batch {batch_num}")
            continue

        data = safe_json_parse(response.content)
        if not data:
            log.warning(f"[REST] {layer_name}: failed to parse OID batch {batch_num}")
            continue

        features = data.get("features", [])
        if features:
            all_features.extend(features)
            log.debug(f"[REST] {layer_name} OID batch {batch_num}: {len(features)} features")

        batch_num += 1

    return all_features, request_count<|MERGE_RESOLUTION|>--- conflicted
+++ resolved
@@ -276,102 +276,30 @@
             log.warning(f"[REST] Layer doesn't support queries: {layer_url}")
             return 0
 
-<<<<<<< HEAD
         # Get SR configuration for source (enforce best practices)
         source_info = {"type": "rest", "raw": raw_config}
         sr_config = get_sr_config_for_source(source_info)
         
-        # Build query parameters with enforced SR consistency
-        params = {
-=======
-        # Build base query parameters
+        # Build base query parameters with enforced SR consistency
         base_params = {
->>>>>>> 425be57b
             "f": "geojson",
             "where": raw_config.get("where", "1=1"),
             "outFields": raw_config.get("out_fields", "*"),
             "returnGeometry": "true",
-<<<<<<< HEAD
-            "resultOffset": 0,
-            "resultRecordCount": 1000,
             # Enforce SR 3006 for REST APIs (best practice)
             "inSR": sr_config.get("in_sr", SWEREF99_TM),
             "outSR": sr_config.get("out_sr", SWEREF99_TM),
-=======
->>>>>>> 425be57b
         }
 
         # Add bbox if configured (prefer raw, else global) - express in SR 3006
         bbox = raw_config.get("bbox") or global_bbox
         bbox_sr = sr_config.get("bbox_sr", SWEREF99_TM)
         if bbox and len(bbox) >= 4:
-<<<<<<< HEAD
-            params["geometry"] = f"{bbox[0]},{bbox[1]},{bbox[2]},{bbox[3]}"
-            params["geometryType"] = "esriGeometryEnvelope"
-            params["geometrySR"] = bbox_sr
-            
-        log.info(f"[REST] Using SR config - bbox_sr: {bbox_sr}, inSR: {params['inSR']}, outSR: {params['outSR']}")
-
-        # Download features with pagination
-        all_features = []
-        offset = 0
-        page_size = 1000
-
-        while True:
-            params["resultOffset"] = offset
-
-            query_url = f"{layer_url}/query"
-            response = session.safe_get(query_url, params=params, timeout=60)
-
-            if not response:
-                log.warning(f"[REST] Failed to query layer at offset {offset}")
-                break
-
-            if not validate_response_content(response):
-                log.warning(f"[REST] Invalid query response at offset {offset}")
-                break
-
-            data = safe_json_parse(response.content)
-            if not data:
-                log.warning(f"[REST] Failed to parse query response at offset {offset}")
-                break
-
-            # Validate SR consistency on first page
-            if offset == 0:
-                expected_sr = sr_config.get("out_sr", SWEREF99_TM)
-                sr_valid, detected_sr = validate_sr_consistency(data, expected_sr)
-                if not sr_valid:
-                    log.warning(f"[REST] SR validation failed - expected {expected_sr}, detected {detected_sr}")
-                
-                # Validate bbox vs envelope if applicable
-                if bbox and 'extent' in data:
-                    bbox_valid = validate_bbox_vs_envelope(bbox, data['extent'])
-                    if not bbox_valid:
-                        log.warning("Bbox validation failed")
-
-            features = data.get("features", [])
-
-            if not features:
-                # Check if we hit transfer limit
-                exceeded_limit = data.get("exceededTransferLimit", False)
-                if exceeded_limit and offset == 0:
-                    log.warning("Transfer limit exceeded on first page")
-                break
-
-            all_features.extend(features)
-            log.debug(f"[REST] Downloaded {len(features)} features (offset {offset})")
-
-            # Check if we got all features or hit transfer limit
-            exceeded_limit = data.get("exceededTransferLimit", False)
-            if len(features) < page_size and not exceeded_limit:
-                break
-
-            offset += page_size
-=======
             base_params["geometry"] = f"{bbox[0]},{bbox[1]},{bbox[2]},{bbox[3]}"
             base_params["geometryType"] = "esriGeometryEnvelope"
-            in_sr = raw_config.get("bbox_sr") or global_sr or 4326
-            base_params["inSR"] = in_sr
+            base_params["geometrySR"] = bbox_sr
+            
+        log.info(f"[REST] Using SR config - bbox_sr: {bbox_sr}, inSR: {base_params['inSR']}, outSR: {base_params['outSR']}")
 
         # Check if the service supports OID-based pagination: must support advanced queries and have an objectIdField
         supports_oids = layer_info.get("supportsAdvancedQueries", False) and bool(layer_info.get("objectIdField"))
@@ -380,11 +308,10 @@
         # Try offset-based pagination first, fall back to OID-based if transfer limits hit
         all_features = []
         request_count = 0
->>>>>>> 425be57b
 
         try:
             all_features, request_count = _download_with_offset_pagination(
-                session, layer_url, base_params, layer_name
+                session, layer_url, base_params, layer_name, sr_config, bbox
             )
         except TransferLimitExceededError:
             if supports_oids:
@@ -422,7 +349,9 @@
     session: RecursionSafeSession,
     layer_url: str,
     base_params: Dict,
-    layer_name: str
+    layer_name: str,
+    sr_config: Dict,
+    bbox: Optional[List[float]]
 ) -> Tuple[List[Dict], int]:
     """Download features using offset-based pagination with transfer limit detection."""
     all_features = []
@@ -457,6 +386,19 @@
         if not data:
             log.warning(f"[REST] Failed to parse query response for {layer_name} at offset {offset}")
             break
+
+        # Validate SR consistency on first page
+        if offset == 0:
+            expected_sr = sr_config.get("out_sr", SWEREF99_TM)
+            sr_valid, detected_sr = validate_sr_consistency(data, expected_sr)
+            if not sr_valid:
+                log.warning(f"[REST] SR validation failed - expected {expected_sr}, detected {detected_sr}")
+            
+            # Validate bbox vs envelope if applicable
+            if bbox and 'extent' in data:
+                bbox_valid = validate_bbox_vs_envelope(bbox, data['extent'])
+                if not bbox_valid:
+                    log.warning("Bbox validation failed")
 
         # Check for transfer limit exceeded
         exceeded_transfer_limit = data.get("exceededTransferLimit", False)
